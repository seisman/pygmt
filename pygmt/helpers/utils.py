--- conflicted
+++ resolved
@@ -123,333 +123,6 @@
                     raise GMTInvalidInput(msg)
 
 
-<<<<<<< HEAD
-=======
-def _is_printable_ascii(argstr: str) -> bool:
-    """
-    Check if a string only contains printable ASCII characters.
-
-    Here, printable ASCII characters are defined as the characters in the range of 32 to
-    126 in the ASCII table. It's different from the ``string.printable`` constant that
-    it doesn't include the control characters that are considered whitespace (tab,
-    linefeed, return, formfeed, and vertical tab).
-
-    Parameters
-    ----------
-    argstr
-        The string to be checked.
-
-    Returns
-    -------
-    ``True`` if the string only contains printable ASCII characters. Otherwise, return
-    ``False``.
-
-    Examples
-    --------
-    >>> _is_printable_ascii("123ABC+-?!")
-    True
-    >>> _is_printable_ascii("12AB±β①②")
-    False
-    """
-    return all(32 <= ord(c) <= 126 for c in argstr)
-
-
-def _contains_apostrophe_or_backtick(argstr: str) -> bool:
-    """
-    Check if a string contains apostrophe (') or backtick (`).
-
-    For typographical reasons, apostrophe (') and backtick (`) are mapped to left and
-    right single quotation marks (‘ and ’) in Adobe ISOLatin1+ encoding. To ensure that
-    what you type is what you get (issue #3476), they need special handling in the
-    ``_check_encoding`` and ``non_ascii_to_octal`` functions. More specifically, a
-    string containing printable ASCII characters with apostrophe (') and backtick (`)
-    will not be considered as "ascii" encoding.
-
-    Parameters
-    ----------
-    argstr
-        The string to be checked.
-
-    Returns
-    -------
-    ``True`` if the string contains apostrophe (') or backtick (`). Otherwise, return
-    ``False``.
-
-    Examples
-    --------
-    >>> _contains_apostrophe_or_backtick("12AB±β①②")
-    False
-    >>> _contains_apostrophe_or_backtick("12AB`")
-    True
-    >>> _contains_apostrophe_or_backtick("12AB'")
-    True
-    >>> _contains_apostrophe_or_backtick("12AB'`")
-    True
-    """  # noqa: RUF002
-    return "'" in argstr or "`" in argstr
-
-
-def _check_encoding(argstr: str) -> Encoding:
-    """
-    Check the charset encoding of a string.
-
-    All characters in the string must be in the same charset encoding, otherwise the
-    default ``ISOLatin1+`` encoding is returned. Characters in the Adobe Symbol and
-    ZapfDingbats encodings are also checked because they're independent on the choice of
-    encodings.
-
-    Parameters
-    ----------
-    argstr
-        The string to be checked.
-
-    Returns
-    -------
-    encoding
-        The encoding of the string.
-
-    Examples
-    --------
-    >>> _check_encoding("123ABC+-?!")  # ASCII characters only
-    'ascii'
-    >>> _check_encoding("12AB±β①②")  # Characters in ISOLatin1+
-    'ISOLatin1+'
-    >>> _check_encoding("12ABāáâãäåβ①②")  # Characters in ISO-8859-4
-    'ISO-8859-4'
-    >>> _check_encoding("12ABŒā")  # Mix characters in ISOLatin1+ (Œ) and ISO-8859-4 (ā)
-    'ISOLatin1+'
-    >>> _check_encoding("123AB中文")  # Characters not in any charset encoding
-    'ISOLatin1+'
-    """
-    # Return "ascii" if the string only contains printable ASCII characters, excluding
-    # apostrophe (') and backtick (`).
-    if _is_printable_ascii(argstr) and not _contains_apostrophe_or_backtick(argstr):
-        return "ascii"
-    # Loop through all supported encodings and check if all characters in the string
-    # are in the charset of the encoding. If all characters are in the charset, return
-    # the encoding. The ISOLatin1+ encoding is checked first because it is the default
-    # and most common encoding.
-    adobe_chars = set(charset["Symbol"].values()) | set(
-        charset["ZapfDingbats"].values()
-    )
-    for encoding in ["ISOLatin1+"] + [f"ISO-8859-{i}" for i in range(1, 17) if i != 12]:
-        chars = set(charset[encoding].values()) | adobe_chars
-        if all(c in chars for c in argstr):
-            return encoding  # type: ignore[return-value]
-    # Return the "ISOLatin1+" encoding if the string contains characters from multiple
-    # charset encodings or contains characters that are not in any charset encoding.
-    return "ISOLatin1+"
-
-
-def data_kind(
-    data: Any, required: bool = True
-) -> Literal[
-    "arg", "empty", "file", "geojson", "grid", "image", "matrix", "stringio", "vectors"
-]:
-    r"""
-    Check the kind of data that is provided to a module.
-
-    The argument passed to the ``data`` parameter can have any data type. The following
-    data kinds are recognized and returned as ``kind``:
-
-    - ``"arg"``: ``data`` is ``None`` and ``required=False``, or bool, int, float,
-      representing an optional argument, used for dealing with optional virtual files
-    - ``"empty"`: ``data`` is ``None`` and ``required=True``. It means the data is given
-      via a series of vectors like x/y/z
-    - ``"file"``: a string or a :class:`pathlib.PurePath` object or a sequence of them,
-      representing one or more file names
-    - ``"geojson"``: a geo-like Python object that implements ``__geo_interface__``
-      (e.g., geopandas.GeoDataFrame or shapely.geometry)
-    - ``"grid"``: a :class:`xarray.DataArray` object that is not 3-D
-    - ``"image"``: a 3-D :class:`xarray.DataArray` object
-    - ``"stringio"``: a :class:`io.StringIO` object
-    - ``"matrix"``: a 2-D array-like object that implements ``__array_interface__``
-      (e.g., :class:`numpy.ndarray`)
-    - ``"vectors"``: any unrecognized data. Common data types include, a
-      :class:`pandas.DataFrame` object, a dictionary with array-like values, a 1-D/3-D
-      :class:`numpy.ndarray` object, or array-like objects
-
-    Parameters
-    ----------
-    data
-        The data to be passed to a GMT module.
-    required
-        Whether 'data' is required. Set to ``False`` when dealing with optional virtual
-        files.
-
-    Returns
-    -------
-    kind
-        The data kind.
-
-    Examples
-    --------
-    >>> import io
-    >>> from pathlib import Path
-    >>> import numpy as np
-    >>> import pandas as pd
-    >>> import xarray as xr
-
-    The "arg" kind:
-
-    >>> [data_kind(data=data, required=False) for data in (2, 2.0, True, False)]
-    ['arg', 'arg', 'arg', 'arg']
-    >>> data_kind(data=None, required=False)
-    'arg'
-
-    The "empty" kind:
-
-    >>> data_kind(data=None, required=True)
-    'empty'
-
-    The "file" kind:
-
-    >>> [data_kind(data=data) for data in ("file.txt", ("file1.txt", "file2.txt"))]
-    ['file', 'file']
-    >>> data_kind(data=Path("file.txt"))
-    'file'
-    >>> data_kind(data=(Path("file1.txt"), Path("file2.txt")))
-    'file'
-
-    The "grid" kind:
-
-    >>> data_kind(data=xr.DataArray(np.random.rand(4, 3)))  # 2-D xarray.DataArray
-    'grid'
-    >>> data_kind(data=xr.DataArray(np.arange(12)))  # 1-D xarray.DataArray
-    'grid'
-    >>> data_kind(data=xr.DataArray(np.random.rand(2, 3, 4, 5)))  # 4-D xarray.DataArray
-    'grid'
-
-    The "image" kind:
-
-    >>> data_kind(data=xr.DataArray(np.random.rand(3, 4, 5)))  # 3-D xarray.DataArray
-    'image'
-
-    The "stringio" kind:
-
-    >>> data_kind(data=io.StringIO("TEXT1\nTEXT23\n"))
-    'stringio'
-
-    The "matrix" kind:
-
-    >>> data_kind(data=np.arange(10).reshape((5, 2)))  # 2-D numpy.ndarray
-    'matrix'
-
-    The "vectors" kind:
-
-    >>> data_kind(data=np.arange(10))  # 1-D numpy.ndarray
-    'vectors'
-    >>> data_kind(data=np.arange(60).reshape((3, 4, 5)))  # 3-D numpy.ndarray
-    'vectors'
-    >>> data_kind(xr.DataArray(np.arange(12), name="x").to_dataset())  # xarray.Dataset
-    'vectors'
-    >>> data_kind(data=[1, 2, 3])  # 1-D sequence
-    'vectors'
-    >>> data_kind(data=[[1, 2, 3], [4, 5, 6]])  # sequence of sequences
-    'vectors'
-    >>> data_kind(data={"x": [1, 2, 3], "y": [4, 5, 6]})  # dictionary
-    'vectors'
-    >>> data_kind(data=pd.DataFrame({"x": [1, 2, 3], "y": [4, 5, 6]}))  # pd.DataFrame
-    'vectors'
-    >>> data_kind(data=pd.Series([1, 2, 3], name="x"))  # pd.Series
-    'vectors'
-    """
-    match data:
-        case None if required:  # No data provided and required=True.
-            kind = "empty"
-        case str() | pathlib.PurePath():  # One file.
-            kind = "file"
-        case list() | tuple() if all(
-            isinstance(_file, str | pathlib.PurePath) for _file in data
-        ):  # A list/tuple of files.
-            kind = "file"
-        case io.StringIO():
-            kind = "stringio"
-        case (bool() | int() | float()) | None if not required:
-            # An option argument, mainly for dealing with optional virtual files.
-            kind = "arg"
-        case xr.DataArray():
-            # An xarray.DataArray object, representing either a grid or an image.
-            kind = "image" if len(data.dims) == 3 else "grid"
-        case x if hasattr(x, "__geo_interface__"):
-            # Geo-like Python object that implements ``__geo_interface__`` (e.g.,
-            # geopandas.GeoDataFrame or shapely.geometry).
-            # Reference: https://gist.github.com/sgillies/2217756
-            kind = "geojson"
-        case x if hasattr(x, "__array_interface__") and data.ndim == 2:
-            # 2-D Array-like objects that implements ``__array_interface__`` (e.g.,
-            # numpy.ndarray).
-            # Reference: https://numpy.org/doc/stable/reference/arrays.interface.html
-            kind = "matrix"
-        case _:  # Fall back to "vectors" if data is None and required=True.
-            kind = "vectors"
-    return kind  # type: ignore[return-value]
-
-
-def non_ascii_to_octal(argstr: str, encoding: Encoding = "ISOLatin1+") -> str:
-    r"""
-    Translate non-ASCII characters to their corresponding octal codes.
-
-    Currently, only non-ASCII characters in the Adobe ISOLatin1+, Adobe Symbol, Adobe
-    ZapfDingbats, and ISO-8850-x (x can be in 1-11, 13-17) encodings are supported.
-    The Adobe Standard+ encoding is not supported.
-
-    Parameters
-    ----------
-    argstr
-        The string to be translated.
-    encoding
-        The encoding of characters in the string.
-
-    Returns
-    -------
-    translated_argstr
-        The translated string.
-
-    Examples
-    --------
-    >>> non_ascii_to_octal("•‰“”±°ÿ")
-    '\\031\\214\\216\\217\\261\\260\\377'
-    >>> non_ascii_to_octal("αζ∆Ω∑π∇")
-    '@~\\141@~@~\\172@~@~\\104@~@~\\127@~@~\\345@~@~\\160@~@~\\321@~'
-    >>> non_ascii_to_octal("✁❞❡➾")
-    '@%34%\\041@%%@%34%\\176@%%@%34%\\241@%%@%34%\\376@%%'
-    >>> non_ascii_to_octal("ABC ±120° DEF α ♥")
-    'ABC \\261120\\260 DEF @~\\141@~ @%34%\\252@%%'
-    >>> non_ascii_to_octal("12ABāáâãäåβ①②", encoding="ISO-8859-4")
-    '12AB\\340\\341\\342\\343\\344\\345@~\\142@~@%34%\\254@%%@%34%\\255@%%'
-    >>> non_ascii_to_octal("'‘’\"“”")
-    '\\234\\140\\047"\\216\\217'
-    """  # noqa: RUF002
-    # Return the input string if it only contains printable ASCII characters, excluding
-    # apostrophe (') and backtick (`).
-    if encoding == "ascii" or (
-        _is_printable_ascii(argstr) and not _contains_apostrophe_or_backtick(argstr)
-    ):
-        return argstr
-
-    # Dictionary mapping non-ASCII characters to octal codes
-    mapping: dict = {}
-    # Adobe Symbol charset.
-    mapping.update({c: f"@~\\{i:03o}@~" for i, c in charset["Symbol"].items()})
-    # Adobe ZapfDingbats charset. Font number is 34.
-    mapping.update(
-        {c: f"@%34%\\{i:03o}@%%" for i, c in charset["ZapfDingbats"].items()}
-    )
-    # ISOLatin1+ or ISO-8859-x charset.
-    mapping.update({c: f"\\{i:03o}" for i, c in charset[encoding].items()})
-
-    # Remove any printable characters.
-    mapping = {k: v for k, v in mapping.items() if k not in string.printable}
-
-    if encoding == "ISOLatin1+":
-        # Map apostrophe (') and backtick (`) to correct octal codes.
-        # See _contains_apostrophe_or_backtick() for explanations.
-        mapping.update({"'": "\\234", "`": "\\221"})
-    return argstr.translate(str.maketrans(mapping))
-
-
->>>>>>> e66589fe
 def build_arg_list(  # noqa: PLR0912
     kwdict: dict[str, Any],
     confdict: Mapping[str, Any] | None = None,
