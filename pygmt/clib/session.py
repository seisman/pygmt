--- conflicted
+++ resolved
@@ -149,173 +149,6 @@
     -55 -47 -24 -10 190 981 1 1 8 14 1 1
     """
 
-<<<<<<< HEAD
-=======
-    @property
-    def session_pointer(self) -> ctp.c_void_p:
-        """
-        The :class:`ctypes.c_void_p` pointer to the current open GMT session.
-
-        Raises
-        ------
-        GMTCLibNoSessionError
-            If trying to access without a currently open GMT session (i.e., outside of
-            the context manager).
-        """
-        if getattr(self, "_session_pointer", None) is None:
-            raise GMTCLibNoSessionError("No currently open GMT API session.")
-        return self._session_pointer
-
-    @session_pointer.setter
-    def session_pointer(self, session: ctp.c_void_p):
-        """
-        Set the session void pointer.
-        """
-        self._session_pointer = session
-
-    @property
-    def info(self) -> dict[str, str]:
-        """
-        Dictionary with the GMT version and default paths and parameters.
-        """
-        if not hasattr(self, "_info"):
-            self._info = {
-                "version": self.get_default("API_VERSION"),
-                "padding": self.get_default("API_PAD"),
-                # API_BINDIR points to the directory of the Python interpreter
-                # "binary dir": self.get_default("API_BINDIR"),
-                "share dir": self.get_default("API_SHAREDIR"),
-                # This segfaults for some reason
-                # 'data dir': self.get_default("API_DATADIR"),
-                "plugin dir": self.get_default("API_PLUGINDIR"),
-                "library path": self.get_default("API_LIBRARY"),
-                "cores": self.get_default("API_CORES"),
-                "grid layout": self.get_default("API_GRID_LAYOUT"),
-                "image layout": self.get_default("API_IMAGE_LAYOUT"),
-                "binary version": self.get_default("API_BIN_VERSION"),
-            }
-        return self._info
-
-    def __enter__(self):
-        """
-        Create a GMT API session.
-
-        Calls :meth:`pygmt.clib.Session.create`.
-        """
-        self.create("pygmt-session")
-        return self
-
-    def __exit__(self, exc_type, exc_value, traceback):
-        """
-        Destroy the currently open GMT API session.
-
-        Calls :meth:`pygmt.clib.Session.destroy`.
-        """
-        self.destroy()
-
-    def __getitem__(self, name: str) -> int:
-        """
-        Get the value of a GMT constant.
-
-        Parameters
-        ----------
-        name
-            The name of the constant (e.g., ``"GMT_SESSION_EXTERNAL"``).
-
-        Returns
-        -------
-        value
-            Integer value of the constant. Do not rely on this value because it might
-            change.
-        """
-        if name not in GMT_CONSTANTS:
-            GMT_CONSTANTS[name] = self.get_enum(name)
-        return GMT_CONSTANTS[name]
-
-    def get_enum(self, name: str) -> int:
-        """
-        Get the value of a GMT constant (C enum) from ``gmt_resources.h``.
-
-        Used to set configuration values for other API calls. Wraps ``GMT_Get_Enum``.
-
-        Parameters
-        ----------
-        name
-            The name of the constant (e.g., ``"GMT_SESSION_EXTERNAL"``).
-
-        Returns
-        -------
-        value
-            Integer value of the constant. Do not rely on this value because it might
-            change.
-
-        Raises
-        ------
-        GMTCLibError
-            If the constant doesn't exist.
-        """
-        c_get_enum = self.get_libgmt_func(
-            "GMT_Get_Enum", argtypes=[ctp.c_void_p, ctp.c_char_p], restype=ctp.c_int
-        )
-
-        # The C library introduced the void API pointer to GMT_Get_Enum so that it's
-        # consistent with other functions. It doesn't use the pointer so we can pass
-        # in None (NULL pointer). We can't give it the actual pointer because we need
-        # to call GMT_Get_Enum when creating a new API session pointer (chicken-and-egg
-        # type of thing).
-        session = None
-        value = c_get_enum(session, name.encode())
-        if value is None or value == -99999:
-            raise GMTCLibError(f"Constant '{name}' doesn't exist in libgmt.")
-        return value
-
-    def get_libgmt_func(
-        self, name: str, argtypes: list | None = None, restype=None
-    ) -> Callable:
-        """
-        Get a ctypes function from the libgmt shared library.
-
-        Assigns the argument and return type conversions for the function.
-
-        Use this method to access a C function from libgmt.
-
-        Parameters
-        ----------
-        name
-            The name of the GMT API function.
-        argtypes
-            List of ctypes types used to convert the Python input arguments for the API
-            function.
-        restype : ctypes type
-            The ctypes type used to convert the input returned by the function into a
-            Python type.
-
-        Returns
-        -------
-        function
-            The GMT API function.
-
-        Examples
-        --------
-
-        >>> from ctypes import c_void_p, c_int
-        >>> with Session() as lib:
-        ...     func = lib.get_libgmt_func(
-        ...         "GMT_Destroy_Session", argtypes=[c_void_p], restype=c_int
-        ...     )
-        >>> type(func)
-        <class 'ctypes.CDLL.__init__.<locals>._FuncPtr'>
-        """
-        if not hasattr(self, "_libgmt"):
-            self._libgmt = _libgmt
-        function = getattr(self._libgmt, name)
-        if argtypes is not None:
-            function.argtypes = argtypes
-        if restype is not None:
-            function.restype = restype
-        return function
-
->>>>>>> 37c7b40b
     def create(self, name: str):
         """
         Create a new GMT C API session.
