--- conflicted
+++ resolved
@@ -9,14 +9,8 @@
 
 import numpy.testing as npt
 import pytest
-<<<<<<< HEAD
 from pygmt import Figure
 from pygmt.exceptions import GMTError, GMTInvalidInput
-=======
-from pygmt import Figure, set_display
-from pygmt.exceptions import GMTInvalidInput
-from pygmt.figure import SHOW_CONFIG, _get_default_display_method
->>>>>>> 40edcf71
 from pygmt.helpers import GMTTempFile
 
 _HAS_IPYTHON = bool(importlib.util.find_spec("IPython"))
@@ -40,215 +34,6 @@
     assert repr_html.endswith('" width="500px">')
 
 
-<<<<<<< HEAD
-=======
-def test_figure_savefig_exists():
-    """
-    Make sure the saved figure has the right name.
-    """
-    fig = Figure()
-    fig.basemap(region="10/70/-300/800", projection="X3i/5i", frame="af")
-    prefix = "test_figure_savefig_exists"
-    for fmt in "bmp eps jpg jpeg pdf png ppm tif PNG JPG JPEG Png".split():
-        fname = Path(f"{prefix}.{fmt}")
-        fig.savefig(fname)
-        assert fname.exists()
-        fname.unlink()
-
-
-def test_figure_savefig_geotiff():
-    """
-    Make sure .tif generates a normal TIFF file and .tiff generates a GeoTIFF file.
-    """
-    fig = Figure()
-    fig.basemap(region=[0, 10, 0, 10], projection="M10c", frame=True)
-
-    # Save as GeoTIFF
-    geofname = Path("test_figure_savefig_geotiff.tiff")
-    fig.savefig(geofname)
-    assert geofname.exists()
-    # The .pgw file should not exist
-    assert not geofname.with_suffix(".pgw").exists()
-
-    # Save as TIFF
-    fname = Path("test_figure_savefig_tiff.tif")
-    fig.savefig(fname)
-    assert fname.exists()
-
-    # Check if a TIFF is georeferenced or not
-    if _HAS_RIOXARRAY:
-        import rioxarray
-        from rasterio.errors import NotGeoreferencedWarning
-        from rasterio.transform import Affine
-
-        # GeoTIFF
-        with rioxarray.open_rasterio(geofname) as xds:
-            assert xds.rio.crs is not None
-            npt.assert_allclose(
-                actual=xds.rio.bounds(),
-                desired=(
-                    -661136.0621116752,
-                    -54631.82709660966,
-                    592385.4459661598,
-                    1129371.7360144067,
-                ),
-            )
-            assert xds.rio.shape == (1257, 1331)
-            assert xds.rio.transform() == Affine(
-                a=941.789262267344,
-                b=0.0,
-                c=-661136.0621116752,
-                d=0.0,
-                e=-941.92805338983,
-                f=1129371.7360144067,
-            )
-        # TIFF
-        with pytest.warns(expected_warning=NotGeoreferencedWarning) as record:
-            with rioxarray.open_rasterio(fname) as xds:
-                assert xds.rio.crs is None
-                npt.assert_allclose(
-                    actual=xds.rio.bounds(), desired=(0.0, 0.0, 1331.0, 1257.0)
-                )
-                assert xds.rio.shape == (1257, 1331)
-                assert xds.rio.transform() == Affine(
-                    a=1.0, b=0.0, c=0.0, d=0.0, e=1.0, f=0.0
-                )
-            assert len(record) == 1
-    geofname.unlink()
-    fname.unlink()
-
-
-def test_figure_savefig_directory_nonexists():
-    """
-    Make sure that Figure.savefig() raises a FileNotFoundError when the parent directory
-    doesn't exist.
-    """
-    fig = Figure()
-    fig.basemap(region="10/70/-300/800", projection="X3i/5i", frame="af")
-    with pytest.raises(FileNotFoundError, match="No such directory:"):
-        fig.savefig("a-nonexist-directory/test_figure_savefig_directory_nonexists.png")
-
-
-def test_figure_savefig_unknown_extension():
-    """
-    Check that an error is raised when an unknown extension is passed.
-    """
-    fig = Figure()
-    fig.basemap(region="10/70/-300/800", projection="X3i/5i", frame="af")
-    fname = "test_figure_savefig_unknown_extension.test"
-    with pytest.raises(GMTInvalidInput, match="Unknown extension '.test'."):
-        fig.savefig(fname)
-
-
-def test_figure_savefig_ps_extension():
-    """
-    Check that an error is raised when .ps extension is specified.
-    """
-    fig = Figure()
-    fig.basemap(region="10/70/-300/800", projection="X3c/5c", frame="af")
-    fname = "test_figure_savefig_ps_extension.ps"
-    with pytest.raises(GMTInvalidInput, match="Extension '.ps' is not supported."):
-        fig.savefig(fname)
-
-
-def test_figure_savefig_transparent():
-    """
-    Check if fails when transparency is not supported.
-    """
-    fig = Figure()
-    fig.basemap(region="10/70/-300/800", projection="X3i/5i", frame="af")
-    prefix = "test_figure_savefig_transparent"
-    for fmt in "pdf jpg bmp eps tif".split():
-        fname = f"{prefix}.{fmt}"
-        with pytest.raises(GMTInvalidInput):
-            fig.savefig(fname, transparent=True)
-
-    # PNG should support transparency and should not raise an error.
-    fname = Path(f"{prefix}.png")
-    fig.savefig(fname, transparent=True)
-    assert fname.exists()
-    fname.unlink()
-
-    # The companion PNG file with KML format should also support transparency.
-    fname = Path(f"{prefix}.kml")
-    fig.savefig(fname, transparent=True)
-    assert fname.exists()
-    fname.unlink()
-    assert fname.with_suffix(".png").exists()
-    fname.with_suffix(".png").unlink()
-
-
-def test_figure_savefig_filename_with_spaces():
-    """
-    Check if savefig (or psconvert) supports filenames with spaces.
-    """
-    fig = Figure()
-    fig.basemap(region=[0, 1, 0, 1], projection="X1c/1c", frame=True)
-    with GMTTempFile(prefix="pygmt-filename with spaces", suffix=".png") as imgfile:
-        fig.savefig(fname=imgfile.name)
-        imgpath = Path(imgfile.name).resolve()
-        assert r"\040" not in str(imgpath)
-        assert imgpath.stat().st_size > 0
-
-
-def test_figure_savefig():
-    """
-    Check if the arguments being passed to psconvert are correct.
-    """
-    prefix = "test_figure_savefig"
-    common_kwargs = {"prefix": prefix, "crop": True, "Qt": 2, "Qg": 2}
-    expected_kwargs = {
-        "png": {"fmt": "g", **common_kwargs},
-        "pdf": {"fmt": "f", **common_kwargs},
-        "eps": {"fmt": "e", **common_kwargs},
-        "kml": {"fmt": "g", "W": "+k", **common_kwargs},
-    }
-
-    with patch.object(Figure, "psconvert") as mock_psconvert:
-        fig = Figure()
-        for fmt, expected in expected_kwargs.items():
-            fig.savefig(f"{prefix}.{fmt}")
-            mock_psconvert.assert_called_with(**expected)
-
-        fig.savefig(f"{prefix}.png", transparent=True)
-        mock_psconvert.assert_called_with(fmt="G", **common_kwargs)
-
-
-def test_figure_savefig_worldfile():
-    """
-    Check if a world file is created for supported formats and raise an error for
-    unsupported formats.
-    """
-    fig = Figure()
-    fig.basemap(region=[0, 1, 0, 1], projection="X1c/1c", frame=True)
-    # supported formats
-    for fmt in [".bmp", ".jpg", ".png", ".ppm", ".tif"]:
-        with GMTTempFile(prefix="pygmt-worldfile", suffix=fmt) as imgfile:
-            fig.savefig(fname=imgfile.name, worldfile=True)
-            assert Path(imgfile.name).stat().st_size > 0
-            worldfile_suffix = "." + fmt[1] + fmt[3] + "w"
-            assert Path(imgfile.name).with_suffix(worldfile_suffix).stat().st_size > 0
-    # unsupported formats
-    for fmt in [".eps", ".kml", ".pdf", ".tiff"]:
-        with GMTTempFile(prefix="pygmt-worldfile", suffix=fmt) as imgfile:
-            with pytest.raises(GMTInvalidInput):
-                fig.savefig(fname=imgfile.name, worldfile=True)
-
-
-def test_figure_savefig_show():
-    """
-    Check if the external viewer is launched when the show parameter is specified.
-    """
-    fig = Figure()
-    fig.basemap(region=[0, 1, 0, 1], projection="X1c/1c", frame=True)
-    prefix = "test_figure_savefig_show"
-    with patch("pygmt.figure.launch_external_viewer") as mock_viewer:
-        with GMTTempFile(prefix=prefix, suffix=".png") as imgfile:
-            fig.savefig(imgfile.name, show=True)
-        assert mock_viewer.call_count == 1
-
-
->>>>>>> 40edcf71
 @pytest.mark.skipif(not _HAS_IPYTHON, reason="run when IPython is installed")
 def test_figure_show():
     """
@@ -310,73 +95,6 @@
     fig.show(method="external")
 
 
-<<<<<<< HEAD
-=======
-class TestSetDisplay:
-    """
-    Test the pygmt.set_display method.
-    """
-
-    def test_set_display(self):
-        """
-        Test if pygmt.set_display updates the SHOW_CONFIG variable correctly and
-        Figure.show opens the preview image in the correct way.
-        """
-        default_method = SHOW_CONFIG["method"]  # Store the current default method.
-
-        fig = Figure()
-        fig.basemap(region=[0, 3, 6, 9], projection="X1c", frame=True)
-
-        # Test the "notebook" display method.
-        set_display(method="notebook")
-        assert SHOW_CONFIG["method"] == "notebook"
-        if _HAS_IPYTHON:
-            with (
-                patch("IPython.display.display") as mock_display,
-                patch("pygmt.figure.launch_external_viewer") as mock_viewer,
-            ):
-                fig.show()
-                assert mock_viewer.call_count == 0
-                assert mock_display.call_count == 1
-        else:
-            with pytest.raises(ImportError):
-                fig.show()
-
-        # Test the "external" display method
-        set_display(method="external")
-        assert SHOW_CONFIG["method"] == "external"
-        with patch("pygmt.figure.launch_external_viewer") as mock_viewer:
-            fig.show()
-            assert mock_viewer.call_count == 1
-        if _HAS_IPYTHON:
-            with patch("IPython.display.display") as mock_display:
-                fig.show()
-                assert mock_display.call_count == 0
-
-        # Test the "none" display method.
-        set_display(method="none")
-        assert SHOW_CONFIG["method"] == "none"
-        with patch("pygmt.figure.launch_external_viewer") as mock_viewer:
-            fig.show()
-            assert mock_viewer.call_count == 0
-        if _HAS_IPYTHON:
-            with patch("IPython.display.display") as mock_display:
-                fig.show()
-                assert mock_display.call_count == 0
-
-        # Setting method to None should revert it to the default method.
-        set_display(method=None)
-        assert SHOW_CONFIG["method"] == default_method
-
-    def test_invalid_method(self):
-        """
-        Test if an error is raised when an invalid method is passed.
-        """
-        with pytest.raises(GMTInvalidInput):
-            set_display(method="invalid")
-
-
->>>>>>> 40edcf71
 def test_figure_unsupported_xshift_yshift():
     """
     Raise an exception if X/Y/xshift/yshift is used.
