--- conflicted
+++ resolved
@@ -13,50 +13,8 @@
 except ImportError:
     _HAS_IPYTHON = False
 
-<<<<<<< HEAD
 from pygmt.exceptions import GMTError, GMTInvalidInput
 from pygmt.helpers import launch_external_viewer
-=======
-import numpy as np
-from pygmt.clib import Session
-from pygmt.exceptions import GMTInvalidInput
-from pygmt.helpers import launch_external_viewer, unique_name
-
-
-def _get_default_display_method() -> Literal["external", "notebook", "none"]:
-    """
-    Get the default method to display preview images.
-
-    The function checks the current environment and determines the most suitable method
-    to display preview images when calling :meth:`pygmt.Figure.show`. Valid display
-    methods are:
-
-    - ``"external"``: External PDF preview using the default PDF viewer
-    - ``"notebook"``: Inline PNG preview in the current notebook
-    - ``"none"``: Disable image preview
-
-    The default display method is ``"notebook"`` in the Jupyter notebook environment,
-    and ``"external"`` in other cases.
-
-    Setting environment variable :term:`PYGMT_USE_EXTERNAL_DISPLAY` to ``"false"`` can
-    disable image preview in external viewers. It's useful when running the tests and
-    building the documentation to avoid popping up windows.
-
-    Returns
-    -------
-    method
-        The default display method.
-    """
-    # Check if an IPython kernel is running.
-    if _HAS_IPYTHON and (ipy := IPython.get_ipython()) and "IPKernelApp" in ipy.config:
-        return "notebook"
-    # Check if the environment variable PYGMT_USE_EXTERNAL_DISPLAY is set to "false".
-    if os.environ.get("PYGMT_USE_EXTERNAL_DISPLAY", "true").lower() == "false":
-        return "none"
-    # Fallback to using the external viewer.
-    return "external"
-
->>>>>>> 40edcf71
 
 # A registry of all figures that have had "show" called in this session.
 # This is needed for the sphinx-gallery scraper in pygmt/sphinx_gallery.py
@@ -68,81 +26,7 @@
 
 
 class Figure:
-<<<<<<< HEAD
-    def savefig(  # noqa: PLR0912
-=======
-    """
-    A GMT figure to handle all plotting.
-
-    Use the plotting methods of this class to add elements to the figure. You can
-    preview the figure using :meth:`pygmt.Figure.show` and save the figure to a file
-    using :meth:`pygmt.Figure.savefig`.
-
-    Examples
-    --------
-
-    >>> import pygmt
-    >>> fig = pygmt.Figure()
-    >>> fig.basemap(region=[0, 360, -90, 90], projection="W15c", frame=True)
-    >>> fig.savefig("my-figure.png")
-    >>> # Make sure the figure file is generated and clean it up
-    >>> from pathlib import Path
-    >>> assert Path("my-figure.png").exists()
-    >>> Path("my-figure.png").unlink()
-
-    The plot region can be specified through ISO country codes (for example, ``"JP"``
-    for Japan):
-
-    >>> import pygmt
-    >>> fig = pygmt.Figure()
-    >>> fig.basemap(region="JP", projection="M7c", frame=True)
-    >>> # The fig.region attribute shows the WESN bounding box for the figure
-    >>> print(", ".join(f"{i:.2f}" for i in fig.region))
-    122.94, 145.82, 20.53, 45.52
-    """
-
-    def __init__(self):
-        self._name = unique_name()
-        self._preview_dir = TemporaryDirectory(prefix=f"{self._name}-preview-")
-        self._activate_figure()
-
-    def __del__(self):
-        """
-        Clean up the temporary directory that stores the previews.
-        """
-        if hasattr(self, "_preview_dir"):
-            self._preview_dir.cleanup()
-
-    def _activate_figure(self):
-        """
-        Start and/or activate the current figure.
-
-        All plotting commands run afterward will append to this figure.
-        """
-        fmt = "-"  # Passing format "-" tells pygmt.end to not produce any files.
-        with Session() as lib:
-            lib.call_module(module="figure", args=[self._name, fmt])
-
-    def _preprocess(self, **kwargs):
-        """
-        Call the ``figure`` module before each plotting command to ensure we're plotting
-        to this particular figure.
-        """
-        self._activate_figure()
-        return kwargs
-
-    @property
-    def region(self) -> np.ndarray:
-        """
-        The geographic WESN bounding box for the current figure.
-        """
-        self._activate_figure()
-        with Session() as lib:
-            wesn = lib.extract_region()
-        return wesn
-
     def savefig(
->>>>>>> 40edcf71
         self,
         fname: str | PurePath,
         transparent: bool = False,
